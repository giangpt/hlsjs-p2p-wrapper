--- conflicted
+++ resolved
@@ -20,11 +20,8 @@
                                             --dependency_path dependencies.streamroot-p2p
                                             --version beta
 
-<<<<<<< HEAD
-        - rm -Rf node_modules
-=======
+
         - npm prune
->>>>>>> 44a736cf
     override:
         - npm install
     post:
