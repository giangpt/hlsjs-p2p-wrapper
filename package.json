--- conflicted
+++ resolved
@@ -11,14 +11,10 @@
     "dependencies": {
         "babelify": "^6.1.3",
         "browserify": "~2.35",
-<<<<<<< HEAD
         "streamroot-p2p-dist": "http://streamroot-prod.s3.amazonaws.com/builds/streamroot-p2p-dist-2.3.3.tar.gz"
-=======
-        "streamroot-p2p": "2.3.3"
     },
     "devDependencies": {
         "grunt": "^0.4.5",
         "grunt-clean-repo": "^0.2.0"
->>>>>>> a6a8b499
     }
 }