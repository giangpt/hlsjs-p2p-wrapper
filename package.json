--- conflicted
+++ resolved
@@ -10,16 +10,10 @@
   "scripts": {
     "build": "grunt build",
     "demo": "grunt demo",
-<<<<<<< HEAD
-    "test": "mocha --require mochahook",
+    "test": "node_modules/.bin/mocha --require mochahook",
+    "karma": "node_modules/.bin/grunt browserify:test && ./node_modules/.bin/karma start --single-run",
     "docs": "./node_modules/.bin/jsdoc -d docs lib/hlsjs-p2p-wrapper.js lib/hlsjs-p2p-bundle.js",
     "lint": "node_modules/.bin/eslint lib/ test/",
-=======
-    "test": "node_modules/.bin/mocha --require mochahook",
-    "karma": "node_modules/.bin/grunt browserify:test && ./node_modules/.bin/karma start --single-run",
-    "docs": "node_modules/.bin/jsdoc -d docs lib/hlsjs-wrapper.js lib/streamroot-hlsjs-bundle.js",
-    "lint": "node_modules/.bin/eslint lib",
->>>>>>> 6f8544e6
     "start": "node_modules/.bin/static",
     "debug": "iron-mocha --require mochahook",
     "postinstall": "./update_demo.rb"
@@ -34,7 +28,8 @@
     "karma-should": "^1.0.0",
     "lodash.defaults": "4.0.1",
     "streamroot-p2p": "^4.0.0",
-    "ua-parser-js": "^0.7.10"
+    "ua-parser-js": "^0.7.10",
+    "url": "^0.11.0"
   },
   "devDependencies": {
     "babel-core": "^6.7.7",
@@ -50,20 +45,13 @@
     "grunt-bump": "^0.8.0",
     "grunt-shell": "^1.1.2",
     "jsdoc": "^3.4.0",
-<<<<<<< HEAD
+    "karma": "^0.13.22",
+    "karma-chrome-launcher": "^1.0.1",
+    "karma-mocha": "^1.0.1",
     "matchdep": "^1.0.1",
     "mocha": "^2.4.5",
     "should": "^9.0.0",
     "uglifyify": "^3.0.1"
-=======
-    "karma": "^0.13.22",
-    "karma-chrome-launcher": "^1.0.1",
-    "karma-mocha": "^1.0.1",
-    "matchdep": "0.3.0",
-    "mocha": "^2.4.5",
-    "should": "^8.1.1",
-    "uglifyify": "^3.0.1",
     "xhr-shaper": "^0.2.1"
->>>>>>> 6f8544e6
   }
 }