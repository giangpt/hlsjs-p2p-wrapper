--- conflicted
+++ resolved
@@ -10,13 +10,9 @@
     "karma": "node_modules/.bin/grunt browserify:test && ./node_modules/.bin/karma start --single-run",
     "docs": "node_modules/.bin/jsdoc -d docs lib/hlsjs-wrapper.js lib/streamroot-hlsjs-bundle.js",
     "lint": "node_modules/.bin/eslint lib",
-<<<<<<< HEAD
-    "start": "node_modules/.bin/static"
-=======
     "start": "node_modules/.bin/static",
     "debug": "iron-mocha --require mochahook",
     "postinstall": "./update_demo.rb"
->>>>>>> f89ddf8a
   },
   "browserify": {
     "transform": [
