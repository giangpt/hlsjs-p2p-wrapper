{
<<<<<<< HEAD
    "name": "hlsjs-wrapper",
    "version": "1.0.15",
    "main": "./lib/streamroot-wrapper",
    "scripts": {
      "build": "browserify -d -s HlsjsWrapper lib/streamroot-wrapper -o dist/streamroot-wrapper.js"
    },
    "browserify": {
        "transform": ["babelify"]
    },
    "dependencies": {
        "babelify": "^6.1.3",
        "browserify": "~2.35",
        "streamroot-p2p": "2.4.18"
    },
    "devDependencies": {
        "grunt": "^0.4.5",
        "grunt-bump": "^0.6.0",
        "grunt-clean-repo": "0.2.2",
        "grunt-shell": "^1.1.2",
        "matchdep": "0.3.0"
    }
=======
  "name": "hlsjs-wrapper",
  "version": "2.0.0",
  "main": "./lib/streamroot-wrapper",
  "scripts": {
    "build": "browserify -d -s Hls lib/streamroot-wrapper -o dist/streamroot-wrapper.js",
    "test": "mocha --require mochahook",
    "debug": "iron-mocha --require mochahook"
  },
  "browserify": {
    "transform": [
      "babelify"
    ]
  },
  "dependencies": {
    "babelify": "^6.1.3",
    "browserify": "~2.35"
  },
  "devDependencies": {
    "babel": "^5.8.23",
    "grunt": "^0.4.5",
    "grunt-bump": "^0.6.0",
    "grunt-clean-repo": "0.2.2",
    "grunt-shell": "^1.1.2",
    "matchdep": "0.3.0",
    "should": "^8.1.1"
  }
>>>>>>> 197a715f
}<|MERGE_RESOLUTION|>--- conflicted
+++ resolved
@@ -1,32 +1,9 @@
 {
-<<<<<<< HEAD
-    "name": "hlsjs-wrapper",
-    "version": "1.0.15",
-    "main": "./lib/streamroot-wrapper",
-    "scripts": {
-      "build": "browserify -d -s HlsjsWrapper lib/streamroot-wrapper -o dist/streamroot-wrapper.js"
-    },
-    "browserify": {
-        "transform": ["babelify"]
-    },
-    "dependencies": {
-        "babelify": "^6.1.3",
-        "browserify": "~2.35",
-        "streamroot-p2p": "2.4.18"
-    },
-    "devDependencies": {
-        "grunt": "^0.4.5",
-        "grunt-bump": "^0.6.0",
-        "grunt-clean-repo": "0.2.2",
-        "grunt-shell": "^1.1.2",
-        "matchdep": "0.3.0"
-    }
-=======
   "name": "hlsjs-wrapper",
   "version": "2.0.0",
   "main": "./lib/streamroot-wrapper",
   "scripts": {
-    "build": "browserify -d -s Hls lib/streamroot-wrapper -o dist/streamroot-wrapper.js",
+    "build": "browserify -d -s HlsjsWrapper lib/streamroot-wrapper -o dist/streamroot-wrapper.js",
     "test": "mocha --require mochahook",
     "debug": "iron-mocha --require mochahook"
   },
@@ -37,7 +14,8 @@
   },
   "dependencies": {
     "babelify": "^6.1.3",
-    "browserify": "~2.35"
+    "browserify": "~2.35",
+    "streamroot-p2p": "2.0.0"
   },
   "devDependencies": {
     "babel": "^5.8.23",
@@ -48,5 +26,4 @@
     "matchdep": "0.3.0",
     "should": "^8.1.1"
   }
->>>>>>> 197a715f
 }