{
  "name": "hlsjs-wrapper",
  "version": "2.0.8",
<<<<<<< HEAD
  "main": "./lib/hlsjs-wrapper",
  "scripts": {
    "wrapper": "mkdir -p dist && browserify -d -s StreamrootHlsjsWrapper lib/hlsjs-wrapper -o dist/hlsjs-wrapper.js",
    "bundle": "mkdir -p dist && browserify -d -s StreamrootHlsjsBundle lib/streamroot-hlsjs-bundle -o dist/streamroot-hlsjs-bundle.js",
    "example": "browserify -d -s HlsjsWrapperExample example/main.js -o example/build.js",
=======
  "main": "lib/streamroot-wrapper.js",
  "scripts": {
>>>>>>> 6b1eef9b
    "test": "mocha --require mochahook",
    "docs": "./node_modules/.bin/jsdoc -d docs lib/hlsjs-wrapper.js lib/streamroot-hlsjs-bundle.js",
    "lint": "node_modules/.bin/eslint lib",
    "server": "node_modules/.bin/static",
    "debug": "iron-mocha --require mochahook"
  },
  "browserify": {
    "transform": [
      "babelify"
    ]
  },
  "dependencies": {
<<<<<<< HEAD
    "browserify": "~2.35",
    "hls.js": "0.5.27",
    "lodash.defaults": "4.0.1",
    "ua-parser-js": "^0.7.10",
=======
>>>>>>> 6b1eef9b
    "url": "^0.11.0"
  },
  "optionalDependencies": {
    "streamroot-p2p-dist": "http://sdk.streamroot.io/npm/streamroot-p2p-dist-3.0.12.tar.gz"
  },
  "devDependencies": {
<<<<<<< HEAD
    "babel": "^5.8.23",
    "babel-core": "^6.8.0",
    "babel-eslint": "^6.0.4",
    "babelify": "^6.4.0",
    "eslint": "2.9.0",
    "grunt": "^0.4.5",
    "grunt-browserify": "^5.0.0",
    "grunt-bump": "^0.6.0",
=======
    "babel-core": "^6.7.7",
    "babel-plugin-add-module-exports": "^0.2.0",
    "babel-preset-es2015": "^6.6.0",
    "babelify": "^7.3.0",
    "browserify-derequire": "^0.9.4",
    "grunt": "^0.4.5",
    "grunt-browserify": "^5.0.0",
    "grunt-bump": "^0.6.0",
    "grunt-clean-repo": "1.0.0",
>>>>>>> 6b1eef9b
    "grunt-shell": "^1.1.2",
    "jsdoc": "^3.4.0",
    "matchdep": "0.3.0",
<<<<<<< HEAD
    "node-static": "^0.7.7",
=======
    "mocha": "^2.4.5",
>>>>>>> 6b1eef9b
    "should": "^8.1.1"
  }
}<|MERGE_RESOLUTION|>--- conflicted
+++ resolved
@@ -1,16 +1,11 @@
 {
   "name": "hlsjs-wrapper",
   "version": "2.0.8",
-<<<<<<< HEAD
   "main": "./lib/hlsjs-wrapper",
   "scripts": {
     "wrapper": "mkdir -p dist && browserify -d -s StreamrootHlsjsWrapper lib/hlsjs-wrapper -o dist/hlsjs-wrapper.js",
     "bundle": "mkdir -p dist && browserify -d -s StreamrootHlsjsBundle lib/streamroot-hlsjs-bundle -o dist/streamroot-hlsjs-bundle.js",
     "example": "browserify -d -s HlsjsWrapperExample example/main.js -o example/build.js",
-=======
-  "main": "lib/streamroot-wrapper.js",
-  "scripts": {
->>>>>>> 6b1eef9b
     "test": "mocha --require mochahook",
     "docs": "./node_modules/.bin/jsdoc -d docs lib/hlsjs-wrapper.js lib/streamroot-hlsjs-bundle.js",
     "lint": "node_modules/.bin/eslint lib",
@@ -23,47 +18,31 @@
     ]
   },
   "dependencies": {
-<<<<<<< HEAD
-    "browserify": "~2.35",
     "hls.js": "0.5.27",
     "lodash.defaults": "4.0.1",
     "ua-parser-js": "^0.7.10",
-=======
->>>>>>> 6b1eef9b
     "url": "^0.11.0"
   },
   "optionalDependencies": {
     "streamroot-p2p-dist": "http://sdk.streamroot.io/npm/streamroot-p2p-dist-3.0.12.tar.gz"
   },
   "devDependencies": {
-<<<<<<< HEAD
-    "babel": "^5.8.23",
-    "babel-core": "^6.8.0",
-    "babel-eslint": "^6.0.4",
-    "babelify": "^6.4.0",
+    "babel-core": "^6.7.7",
+    "babel-plugin-add-module-exports": "^0.2.0",
+    "babel-preset-es2015": "^6.6.0",
+    "babelify": "^7.3.0",
+    "browserify": "~2.35",
+    "browserify-derequire": "^0.9.4",
     "eslint": "2.9.0",
     "grunt": "^0.4.5",
     "grunt-browserify": "^5.0.0",
     "grunt-bump": "^0.6.0",
-=======
-    "babel-core": "^6.7.7",
-    "babel-plugin-add-module-exports": "^0.2.0",
-    "babel-preset-es2015": "^6.6.0",
-    "babelify": "^7.3.0",
-    "browserify-derequire": "^0.9.4",
-    "grunt": "^0.4.5",
-    "grunt-browserify": "^5.0.0",
-    "grunt-bump": "^0.6.0",
     "grunt-clean-repo": "1.0.0",
->>>>>>> 6b1eef9b
     "grunt-shell": "^1.1.2",
     "jsdoc": "^3.4.0",
     "matchdep": "0.3.0",
-<<<<<<< HEAD
+    "mocha": "^2.4.5",
     "node-static": "^0.7.7",
-=======
-    "mocha": "^2.4.5",
->>>>>>> 6b1eef9b
     "should": "^8.1.1"
   }
 }