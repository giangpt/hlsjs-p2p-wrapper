--- conflicted
+++ resolved
@@ -1,9 +1,6 @@
 node_modules/
 npm-debug.log
-<<<<<<< HEAD
-dist/
+dist/*.js
 docs/
 example/build.js
-=======
-dist/*.js
->>>>>>> 6b1eef9b
+
