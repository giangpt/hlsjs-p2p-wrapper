--- conflicted
+++ resolved
@@ -1,9 +1,6 @@
-<<<<<<< HEAD
 import XhrLoader from './xhr-loader';
-=======
 import SegmentView from './mapping/segment-view';
 import TrackView from './mapping/track-view';
->>>>>>> 197a715f
 
 //We wrap P2PLoader class definition in a factory function so we can give it knowledge of the instance of srModule without modifying hls.js code.
 var p2pLoaderFactory = function (streamrootWrapper) {
@@ -54,18 +51,9 @@
 
       this.adjustStats(srStats);
 
-<<<<<<< HEAD
-        }  else if (this.p2pSegment.isComplete()) {
-          this.stats = {trequest: performance.now(), retry: 0}; //Set stats here since in this case (full P2P) we won't call super.load
-          this.p2pSegment.getFullSegment({}, this.fullP2PSuccess.bind(this), onError.bind(this));
-          return;
-        } else {
-          this.range = this.p2pSegment.getUpdatedRange();
-=======
       var event = {
         currentTarget: {
           response: segmentData
->>>>>>> 197a715f
         }
       };
 
@@ -125,18 +113,6 @@
           loaded += event.p2pDownloaded;
         }
 
-<<<<<<< HEAD
-        var progressEvent = window.ProgressEvent ? new ProgressEvent('progress', {
-          lengthComputable: event.lengthComputable,
-          loaded: event.loaded + p2pLoaded,
-          total: event.total + p2pLoaded
-        }) : {
-          lengthComputable: event.lengthComputable,
-          loaded: event.loaded + p2pLoaded,
-          total: event.total + p2pLoaded
-        };
-        super.loadprogress(progressEvent);
-=======
         // The loader interface can trigger a progress event synchronously. If this is the case (tfirst === trequest), we set tfirst = trequest + 1 arbitrarily to avoid having a bandwidth of NaN in abr-controller.
         // tfirst won't be overriden in parent method, because it is set only if it is null.
         if (this.stats.tfirst === null) {
@@ -148,7 +124,6 @@
         }
 
         super.loadprogress({loaded});
->>>>>>> 197a715f
       } else {
         super.loadprogress(event);
       }
