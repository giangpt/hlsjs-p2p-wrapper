import PlayerInterface from './playerInterface';
import MediaMap from './mapping/media-map';
import SegmentView from './mapping/segment-view';
import p2pLoaderFactory from './p2p-loader-factory';

class StreamrootWrapper {

<<<<<<< HEAD
  constructor () {
  }

  setRange (xhr) {
    // It is important to notice that this method will be called by the P2PLoader as this.xhrSetup.
    // Therefore 'this' refers here to P2PLoader
    if (this.range) {
      var start = this.range.start || 0;
      var end = this.range.end || '';
      var rangeString = 'bytes=' + start + '-' + end;
      xhr.setRequestHeader('Range', rangeString);
    }
=======
  constructor (XhrLoader, SRModule) {
      this.XhrLoader = XhrLoader;
      this.SRModule = SRModule;
>>>>>>> 197a715f
  }

  createSRModule (p2pConfig, hls, HlsEvents) {
    var playerInterface = new PlayerInterface(hls, HlsEvents, p2pConfig, this.onDispose.bind(this), this.onAttach.bind(this), this.onDetach.bind(this));
    var mediaMap = new MediaMap(hls);
    this.srModule = new this.SRModule(playerInterface, hls.url, mediaMap, p2pConfig, SegmentView);
  }

  get P2PLoader () {
    return p2pLoaderFactory(this);
  }

  onDispose () {
    this.srModule.dispose();
  }

  onAttach () {
    this.srModule.attach();
  }

  onDetach () {
    this.srModule.detach();
  }
}



export default StreamrootWrapper;<|MERGE_RESOLUTION|>--- conflicted
+++ resolved
@@ -5,24 +5,8 @@
 
 class StreamrootWrapper {
 
-<<<<<<< HEAD
-  constructor () {
-  }
-
-  setRange (xhr) {
-    // It is important to notice that this method will be called by the P2PLoader as this.xhrSetup.
-    // Therefore 'this' refers here to P2PLoader
-    if (this.range) {
-      var start = this.range.start || 0;
-      var end = this.range.end || '';
-      var rangeString = 'bytes=' + start + '-' + end;
-      xhr.setRequestHeader('Range', rangeString);
-    }
-=======
-  constructor (XhrLoader, SRModule) {
-      this.XhrLoader = XhrLoader;
+  constructor (SRModule) {
       this.SRModule = SRModule;
->>>>>>> 197a715f
   }
 
   createSRModule (p2pConfig, hls, HlsEvents) {
