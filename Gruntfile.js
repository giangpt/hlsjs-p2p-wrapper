--- conflicted
+++ resolved
@@ -40,23 +40,11 @@
             publish: {
                 command: 'npm publish dist/bundle && npm publish dist/wrapper',
             },
-<<<<<<< HEAD
-            lib: {
-                files: {
-                    'dist/hlsjs-p2p-wrapper.js': ['lib/streamroot-wrapper.js']
-                },
-                options: {
-                    browserifyOptions: {
-                        standalone: 'HlsjsWrapper',
-                    }
-                }
-=======
             install: {
                 command: 'npm install'
             },
             start: {
                 command: 'npm run start'
->>>>>>> 7ab8b1b4
             },
             docs: {
                 command: 'npm run docs'
