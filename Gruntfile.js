--- conflicted
+++ resolved
@@ -4,7 +4,12 @@
         src: src,
         dest: dest,
         options: {
-            transform: ['babelify'],
+            transform: ['babelify', ['uglifyify', {
+                    global: true,
+                    compress: {
+                        drop_console: true,
+                    }
+                }]],
             plugin: [
               ['browserify-derequire']
             ],
@@ -31,7 +36,6 @@
         version: '<%= pkg.version %>',
         file_version: '',
 
-<<<<<<< HEAD
         shell: {
             publish: {
                 command: 'npm publish dist/bundle && npm publish dist/wrapper',
@@ -41,29 +45,6 @@
             },
             start: {
                 command: 'npm run start'
-=======
-        browserify: {
-            options: {
-                transform: ['babelify', ['uglifyify', {
-                    global: true,
-                    compress: {
-                        drop_console: true,
-                    }
-                }]],
-                plugin: [
-                    ['browserify-derequire']
-                ]
-            },
-            lib: {
-                files: {
-                    'dist/streamroot-wrapper.js': ['lib/streamroot-wrapper.js']
-                },
-                options: {
-                    browserifyOptions: {
-                        standalone: 'HlsjsWrapper',
-                    }
-                }
->>>>>>> 336eaf3f
             },
             docs: {
                 command: 'npm run docs'
