--- conflicted
+++ resolved
@@ -53,7 +53,6 @@
 
         /* Compile & watch */
         browserify: {
-<<<<<<< HEAD
             wrapper:     makeBrowserifyTask("lib/hlsjs-p2p-wrapper.js",
                                                  "dist/wrapper/hlsjs-p2p-wrapper.js",
                                                  "HlsjsP2PWrapper",
@@ -70,23 +69,6 @@
                                                  "dist/bundle/hlsjs-p2p-bundle.js",
                                                  "Hls",
                                                  true),
-=======
-            wrapper: makeBrowserifyTask ("lib/hlsjs-wrapper.js",
-                                    "dist/wrapper/hlsjs-wrapper.js",
-                                    "HlsjsWrapper",
-                                    false),
-            wrapper_dev: makeBrowserifyTask ("lib/hlsjs-wrapper.js",
-                                    "dist/wrapper/hlsjs-wrapper.js",
-                                    "HlsjsWrapper",
-                                    true),
-            bundle: makeBrowserifyTask ("lib/streamroot-hlsjs-bundle.js",
-                                    "dist/bundle/streamroot-hlsjs-bundle.js",
-                                    "Hls",
-                                    false),
-            bundle_dev: makeBrowserifyTask ("lib/streamroot-hlsjs-bundle.js",
-                                    "dist/bundle/streamroot-hlsjs-bundle.js",
-                                    "Hls",
-                                    true),
             test_dev: makeBrowserifyTask("test/html/tests.js",
                                     "test/html/build.js",
                                     "Tests",
@@ -95,36 +77,7 @@
                                     "test/html/build.js",
                                     "Tests",
                                     false)
-        },
 
-        /* Release flow tasks */
-        check_changelog: {
-            options: {
-                version: '<%= pkg.version %>'
-            }
-        },
-        update_release_log: {
-            options: {
-                version: '<%= pkg.version %>'
-            }
-        },
-        bump: {
-            options: {
-                files: ['package.json', 'dist/package.json'],
-                updateConfigs: ['pkg'], // Updates so that tasks running in the same process see the updated value
-                commit: true,
-                createTag: true,
-                push: false,
-                pushTo: 'upstream',
-                commitFiles: [
-                    'package.json', 'dist/package.json', 'RELEASELOG.md'
-                ], // '-a' for all files
-                commitMessage: 'Release <%= version %>',
-                tagName: 'v<%= version %>',
-                tagMessage: 'Tagging version <%= version %>',
-                gitDescribeOptions: '--tags --always --abbrev=1 --dirty=-d' // options to use with '$ git describe'
-            }
->>>>>>> 6f8544e6
         }
     });
 
