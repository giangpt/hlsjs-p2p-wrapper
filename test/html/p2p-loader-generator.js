/* eslint no-unused-vars: ["error", { "argsIgnorePattern": "event" }]*/

import p2pLoaderGenerator from "../../lib/integration/p2p-loader-generator";
import HlsjsWrapperMock from "../mocks/wrapper";
import HlsjsMock from "../mocks/hls";
import Hls from "hls.js";

const TEST_URL1 = "http://www.streambox.fr/playlists/test_001/stream_110k_48k_416x234_000.ts";

describe("P2PLoaderGenerator", function() { // using plain ES5 function here
                                            // otherwise `this.timeout` is broken

    function createHls() {
        const P2PLoader = p2pLoaderGenerator(new HlsjsWrapperMock());
        let hls = new Hls({
            fLoader: P2PLoader,
            debug: true
        });

        hls.on(Hls.Events.ERROR, (event, data) => {
            console.log(data);
        });

        return hls;
    }

    this.timeout(10000);

    // this should only run in the browser
    if (typeof window === 'undefined') {
        return;
    }

    beforeEach(() => {
        XMLHttpRequest.Shaper.maxBandwidth = 512;
    });

    afterEach(() => {

        // Reset XHR-shaper to defaults !!!
        XMLHttpRequest.Shaper.maxBandwidth = Infinity;
    });

    it("should succeed to load a fragment, trigger success events and return valid stats", (done) => {

<<<<<<< HEAD
        let hls = createHls();
=======
        const hlsjsMock = new HlsjsMock(1, false);
        const P2PLoader = p2pLoaderGenerator(new HlsjsWrapperMock());

        let hls = new Hls({
            fLoader: P2PLoader
        });
>>>>>>> 9a10880e

        let fragLoadProgress = 0, fragLoaded = 0;
        let loadedEventData;

        const frag = {
            loadCounter: 1,
            url: TEST_URL1,
            level: 0
        };

        hls.levelController._levels = hlsjsMock.levels;

        hls.on(Hls.Events.FRAG_LOADED, (event, data) => {
            fragLoaded++;

            loadedEventData = data;

            finish();
        });

        hls.on(Hls.Events.FRAG_LOAD_PROGRESS, (event, data) => {

            data.frag.should.be.equal(frag);

            fragLoadProgress++;
        });

        hls.trigger(Hls.Events.FRAG_LOADING, {frag});

        function finish() {

            const expectedSize = 245528;

            loadedEventData.payload.byteLength.should.be.equal(expectedSize);

            loadedEventData.stats.trequest.should.be.above(0);
            loadedEventData.stats.tfirst.should.be.above(loadedEventData.stats.trequest);
            loadedEventData.stats.tload.should.be.above(loadedEventData.stats.tfirst);
            loadedEventData.stats.loaded.should.be.equal(expectedSize);

            loadedEventData.frag.loaded.should.be.equal(expectedSize);

            fragLoadProgress.should.be.above(0);
            fragLoaded.should.be.equal(1);

            const estimatedBW = 8 * expectedSize / ((loadedEventData.stats.tload - loadedEventData.stats.trequest) / 1000.0);

            console.log('Estimated BW: ' + estimatedBW);

            (hls.abrController.bwEstimator.getEstimate() / estimatedBW).should.be.approximately(1, 0.01); // delta of 1%

            done();
        }
    });

    it("should fail to load a fragment and trigger error events", (done) => {

        let hls = createHls();

        let isDone = false;
        let error = 0;

        hls.on(Hls.Events.ERROR, (event) => {
            error++;
            finish();
        });

        let frag = {
            url: TEST_URL1 + "foo"
        };

        hls.trigger(Hls.Events.FRAG_LOADING, {frag});

        function finish() {
            if (isDone) {
                return;
            }
            isDone = true;
            error.should.be.equal(1);
            done();
        }
    });

});<|MERGE_RESOLUTION|>--- conflicted
+++ resolved
@@ -43,16 +43,12 @@
 
     it("should succeed to load a fragment, trigger success events and return valid stats", (done) => {
 
-<<<<<<< HEAD
-        let hls = createHls();
-=======
         const hlsjsMock = new HlsjsMock(1, false);
         const P2PLoader = p2pLoaderGenerator(new HlsjsWrapperMock());
 
         let hls = new Hls({
             fLoader: P2PLoader
         });
->>>>>>> 9a10880e
 
         let fragLoadProgress = 0, fragLoaded = 0;
         let loadedEventData;
