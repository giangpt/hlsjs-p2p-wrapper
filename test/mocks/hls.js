--- conflicted
+++ resolved
@@ -1,42 +1,21 @@
 class HlsMock {
 
-<<<<<<< HEAD
-    constructor(levelNumber, live, definedLevel = 0) {
-
-        // this.hls.levels can return undefined if master playlist as not been parsed
-        if (levelNumber > 0) {
-            this._levels = [];
-        }
-
-        var fragments = [];
-
-        for (var f = 25; f < 200; f++) {
-            fragments.push({ sn: f, start: f * 10 });
-        }
-
-        for (var i = 0; i < levelNumber; i++) {
-            let level = {};
-            if (live !== undefined && i === definedLevel) {
-                level.details = { live, fragments };
-            }
-            this._levels.push(level);
-        }
-=======
   constructor (levelNumber, live, definedLevel = 0, emptyLevel = true) {
 
     //this.hls.levels can return undefined if master playlist as not been parsed
     if (levelNumber > 0) {
       this._levels = [];
->>>>>>> 6f8544e6
     }
 
-    get levels() {
-        return this._levels;
+    var fragments = [];
+
+    for (var f=25; f<200; f++) {
+      fragments.push({
+        sn: f,
+        start: f*10
+      })
     }
 
-<<<<<<< HEAD
-    on() {}
-=======
     for (var i=0; i < levelNumber; i++) {
       let level;
 
@@ -65,8 +44,7 @@
   on() {}
 
   trigger() {}
->>>>>>> 6f8544e6
 
 }
 
-export default HlsMock;+export default HlsMock;
